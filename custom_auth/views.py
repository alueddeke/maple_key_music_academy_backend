from django.shortcuts import redirect, render
from allauth.socialaccount.providers.google.views import oauth2_login, GoogleOAuth2Adapter
from allauth.socialaccount.providers.oauth2.client import OAuth2Client
from allauth.socialaccount.providers.oauth2.views import OAuth2LoginView
from allauth.socialaccount.models import SocialLogin
from django.contrib.auth import get_user_model
from rest_framework_simplejwt.tokens import RefreshToken
from django.conf import settings
from rest_framework import status
from rest_framework.decorators import api_view, permission_classes
from rest_framework.permissions import AllowAny
from rest_framework.response import Response
from django.http import HttpResponseRedirect
from django.views.decorators.csrf import csrf_exempt
from urllib.parse import urlencode
import requests
import os

# Get URLs from environment
FRONTEND_URL = os.getenv('FRONTEND_URL', 'http://localhost:5173')
# For backend callback URL, construct from request in the view since it needs to match environment


@csrf_exempt
@api_view(['GET','POST'])
@permission_classes([AllowAny])
def google_oauth(request):
    """redirect to google for oauth flow"""
<<<<<<< HEAD
    # Store frontend redirect URI in session for later use
    frontend_redirect_uri = request.GET.get('redirect_uri', 'http://maplekeymusic.com/oauth-callback')
    request.session['frontend_redirect_uri'] = frontend_redirect_uri

    # Build Google OAuth URL manually
=======
    # Get frontend redirect URI - pass it via OAuth state parameter instead of session
    # This avoids session cookie issues that cause redirect loops
    default_frontend_redirect = f'{FRONTEND_URL}/oauth-callback'
    frontend_redirect_uri = request.GET.get('redirect_uri', default_frontend_redirect)

    # Build Google OAuth URL manually
    import json
    import base64

    # Encode frontend redirect URI in state parameter (OAuth standard approach)
    state_data = {'redirect_uri': frontend_redirect_uri}
    state = base64.urlsafe_b64encode(json.dumps(state_data).encode()).decode()

    # Get Google OAuth app configuration
    from allauth.socialaccount.models import SocialApp
    try:
        app = SocialApp.objects.get(provider='google')
    except SocialApp.DoesNotExist:
        return Response({'error': 'Google OAuth app not configured. Please set up in Django admin.'}, status=status.HTTP_500_INTERNAL_SERVER_ERROR)

    # Construct backend callback URL from request to match environment
    backend_callback_url = request.build_absolute_uri('/api/auth/google/callback/')

    print(f"DEBUG: Backend callback URL: {backend_callback_url}")
    print(f"DEBUG: Request host: {request.get_host()}")
    print(f"DEBUG: Request scheme: {request.scheme}")

>>>>>>> 40312d19
    google_oauth_url = 'https://accounts.google.com/o/oauth2/v2/auth'
    params = {
        'client_id': app.client_id,
        'redirect_uri': backend_callback_url,
        'scope': 'email profile',
        'response_type': 'code',
        'access_type': 'online',
        'state': state  # Pass redirect URI via state parameter
    }

    redirect_url = f"{google_oauth_url}?{urlencode(params)}"
    print(f"DEBUG: Full OAuth URL: {redirect_url}")
    return HttpResponseRedirect(redirect_url)



@csrf_exempt
@api_view(['GET'])
@permission_classes([AllowAny])
def google_oauth_callback(request):
    """Google OAuth callback endpoint"""
    import logging
    import sys
    logger = logging.getLogger(__name__)

    # Force output to stderr immediately
    sys.stderr.write(f"=== OAuth Callback Started ===\n")
    sys.stderr.flush()

    try:
        # Step 1: Get the authorization code and state from the request
        code = request.GET.get('code')
        state = request.GET.get('state')

        sys.stderr.write(f"Code present: {bool(code)}\n")
        sys.stderr.flush()

        if not code:
            return Response({'error': 'No authorization code provided'}, status=status.HTTP_400_BAD_REQUEST)

        # Decode state parameter to get frontend redirect URI
        import json
        import base64
        default_frontend_redirect = f'{FRONTEND_URL}/oauth-callback'
        try:
            state_data = json.loads(base64.urlsafe_b64decode(state).decode()) if state else {}
            frontend_redirect_uri = state_data.get('redirect_uri', default_frontend_redirect)
        except:
            frontend_redirect_uri = default_frontend_redirect

        # Step 2: Get Google OAuth app configuration
        from allauth.socialaccount.models import SocialApp
        try:
            app = SocialApp.objects.get(provider='google')
        except SocialApp.DoesNotExist:
            return Response({'error': 'Google OAuth app not configured. Please set up in Django admin.'}, status=status.HTTP_500_INTERNAL_SERVER_ERROR)

        # Step 3: Exchange code for tokens using Google API directly
        # Construct backend callback URL to match environment
        backend_callback_url = request.build_absolute_uri('/api/auth/google/callback/')

        sys.stderr.write(f"Backend callback URL for token exchange: {backend_callback_url}\n")
        sys.stderr.flush()

        token_url = 'https://oauth2.googleapis.com/token'
        token_data = {
            'client_id': app.client_id,
            'client_secret': app.secret,
            'code': code,
            'grant_type': 'authorization_code',
            'redirect_uri': backend_callback_url
        }

        sys.stderr.write(f"Sending token request to Google...\n")
        sys.stderr.flush()

        token_response = requests.post(token_url, data=token_data)

        sys.stderr.write(f"Token exchange status: {token_response.status_code}\n")
        sys.stderr.write(f"Token response: {token_response.text}\n")
        sys.stderr.flush()

        if token_response.status_code != 200:
            return Response({
                'error': 'Failed to exchange code for token',
                'details': token_response.text
            }, status=status.HTTP_400_BAD_REQUEST)
        
        token_info = token_response.json()
        access_token = token_info.get('access_token')
        
        # Step 4: Get user info from Google
        user_info_url = 'https://www.googleapis.com/oauth2/v2/userinfo'
        headers = {'Authorization': f'Bearer {access_token}'}
        user_response = requests.get(user_info_url, headers=headers)
        
        if user_response.status_code != 200:
            return Response({'error': 'Failed to get user info from Google'}, status=status.HTTP_400_BAD_REQUEST)
        
        user_data = user_response.json()
        print(f"DEBUG: User data from Google: {user_data}")

        # Check email whitelist
        user_email = user_data.get('email', '').lower()
        if settings.ALLOWED_EMAILS and user_email not in settings.ALLOWED_EMAILS:
            print(f"DEBUG: Email {user_email} not in whitelist")
            # Redirect to frontend with error (using frontend_redirect_uri from state)
            error_url = f"{frontend_redirect_uri}?error=unauthorized_email&message=Your email is not authorized. Please contact support."
            return HttpResponseRedirect(error_url)

        # Step 5: Get or create User (unified model)
        User = get_user_model()
        try:
            user, created = User.objects.get_or_create(
                email=user_data.get('email'),
                defaults={
                    'first_name': user_data.get('given_name', ''),
                    'last_name': user_data.get('family_name', ''),
                    'user_type': 'teacher',  # Default to teacher for OAuth
                    'oauth_provider': 'google',
                    'oauth_id': user_data.get('id'),
                    'is_approved': False,  # Requires management approval
                }
            )
            print(f"DEBUG: User {'created' if created else 'found'}: {user.email}")
        except Exception as e:
            print(f"DEBUG: User creation failed: {str(e)}")
            return Response({'error': f'User creation failed: {str(e)}'}, status=status.HTTP_500_INTERNAL_SERVER_ERROR)
        
        # Step 7: Generate JWT tokens
        try:
            refresh = RefreshToken.for_user(user)
            print(f"DEBUG: JWT tokens generated successfully for user {user.email}")
        except Exception as e:
            print(f"DEBUG: JWT token generation failed: {str(e)}")
            return Response({'error': f'JWT token generation failed: {str(e)}'}, status=status.HTTP_500_INTERNAL_SERVER_ERROR)
        
        # Get user name from Google data or use email as fallback
        user_name = f"{user.first_name} {user.last_name}".strip()
        if not user_name:
            user_name = user_data.get('name', user.email)  # Use Google's name or email

        # Prepare user data for URL encoding
        user_data_dict = {
            'email': user.email,
            'name': user_name,
            'user_id': user.id,
            'user_type': user.user_type,
            'is_approved': user.is_approved
        }

<<<<<<< HEAD
        # Build redirect URL with tokens and user data
=======
        # Build redirect URL with tokens and user data (using frontend_redirect_uri from state)
>>>>>>> 40312d19
        params = {
            'access_token': str(refresh.access_token),
            'refresh_token': str(refresh),
            'user': urlencode(user_data_dict)
        }
<<<<<<< HEAD
        
        redirect_url = f"{redirect_uri}?{urlencode(params)}"
=======

        redirect_url = f"{frontend_redirect_uri}?{urlencode(params)}"
>>>>>>> 40312d19

        # Redirect to frontend with tokens
        return HttpResponseRedirect(redirect_url)
        
    except Exception as e:
        return Response({'error': str(e)}, status=status.HTTP_500_INTERNAL_SERVER_ERROR)


@api_view(['GET'])
@permission_classes([AllowAny])
def oauth_success(request):
    """Handle successful OAuth login and redirect to frontend with JWT tokens"""
    try:
        # Check if user is authenticated (Django Allauth should have logged them in)
        if not request.user.is_authenticated:
            return HttpResponseRedirect('/login?error=not_authenticated')

        # Get frontend redirect URI from session
        default_frontend_redirect = f'{FRONTEND_URL}/oauth-callback'
        frontend_redirect_uri = request.session.get('frontend_redirect_uri', default_frontend_redirect)
        
        # Generate JWT tokens
        refresh = RefreshToken.for_user(request.user)
        
        # Get user name
        user_name = f"{request.user.first_name} {request.user.last_name}".strip()
        if not user_name:
            user_name = request.user.email
        
        # Prepare user data for URL encoding
        user_data = {
            'email': request.user.email,
            'name': user_name,
            'user_id': request.user.id,
            'user_type': getattr(request.user, 'user_type', 'teacher'),
            'is_approved': getattr(request.user, 'is_approved', False)
        }
        
        # Build redirect URL with tokens and user data
        params = {
            'access_token': str(refresh.access_token),
            'refresh_token': str(refresh),
            'user': urlencode(user_data)
        }
        
        redirect_url = f"{frontend_redirect_uri}?{urlencode(params)}"
        
        # Clear session data
        if 'frontend_redirect_uri' in request.session:
            del request.session['frontend_redirect_uri']
        
        # Redirect to frontend with tokens
        return HttpResponseRedirect(redirect_url)
        
    except Exception as e:
        return HttpResponseRedirect('/login?error=oauth_error')

 

@api_view(['POST'])
@permission_classes([AllowAny])
def get_jwt_token(request):
    """
    Get JWT token endpoint for username/password authentication
    
    This endpoint allows users to authenticate with email and password
    and receive JWT tokens for API access.
    
    Expected request body:
    {
        "email": "user@example.com",
        "password": "userpassword"
    }
    
    Returns:
    {
        "access_token": "eyJ0eXAiOiJKV1QiLCJhbGciOiJIUzI1NiJ9...",
        "refresh_token": "eyJ0eXAiOiJKV1QiLCJhbGciOiJIUzI1NiJ9...",
        "user": {
            "email": "user@example.com",
            "name": "User Name",
            "teacher_id": 1
        }
    }
    """
    from django.contrib.auth import authenticate
    from rest_framework_simplejwt.tokens import RefreshToken
    from django.contrib.auth import get_user_model
    
    User = get_user_model()
    
    # Get email and password from request
    email = request.data.get('email')
    password = request.data.get('password')
    
    if not email or not password:
        return Response({
            'error': 'Email and password are required'
        }, status=status.HTTP_400_BAD_REQUEST)
    
    # Check email whitelist before authentication
    if settings.ALLOWED_EMAILS and email.lower() not in settings.ALLOWED_EMAILS:
        return Response({
            'error': 'Your email is not authorized. Please contact support.'
        }, status=status.HTTP_403_FORBIDDEN)

    # Authenticate user using Django's built-in authentication
    # This checks the email/password against the database
    user = authenticate(request, username=email, password=password)

    if user is None:
        return Response({
            'error': 'Invalid email or password'
        }, status=status.HTTP_401_UNAUTHORIZED)
    
    # Generate JWT tokens for the authenticated user
    refresh = RefreshToken.for_user(user)
    
    # Check if user has the correct user_type (should be teacher for this endpoint)
    if not hasattr(user, 'user_type') or user.user_type not in ['teacher', 'management']:
        return Response({
            'error': 'Invalid account type',
            'message': 'This endpoint requires a teacher or management account'
        }, status=status.HTTP_403_FORBIDDEN)
    
    # Get user name for response
    user_name = f"{user.first_name} {user.last_name}".strip()
    if not user_name:
        user_name = user.email
    
    return Response({
        'access_token': str(refresh.access_token),
        'refresh_token': str(refresh),
        'user': {
            'email': user.email,
            'name': user_name,
            'user_id': user.id,
            'user_type': user.user_type,
            'is_approved': user.is_approved
        }
    })

@api_view(['POST'])
@permission_classes([AllowAny])
def refresh_jwt_token(request):
    """
    Refresh JWT token endpoint
    
    This endpoint allows users to get a new access token using their refresh token.
    This is useful when the access token expires (after 60 minutes in our case).
    
    Expected request body:
    {
        "refresh": "eyJ0eXAiOiJKV1QiLCJhbGciOiJIUzI1NiJ9..."
    }
    
    Returns:
    {
        "access_token": "eyJ0eXAiOiJKV1QiLCJhbGciOiJIUzI1NiJ9...",
        "refresh_token": "eyJ0eXAiOiJKV1QiLCJhbGciOiJIUzI1NiJ9..." (if rotation enabled)
    }
    """
    from rest_framework_simplejwt.tokens import RefreshToken
    from rest_framework_simplejwt.exceptions import TokenError
    
    # Get refresh token from request
    refresh_token = request.data.get('refresh')
    
    if not refresh_token:
        return Response({
            'error': 'Refresh token is required'
        }, status=status.HTTP_400_BAD_REQUEST)
    
    try:
        # Create RefreshToken object from the provided token string
        refresh = RefreshToken(refresh_token)
        
        # Generate new access token
        new_access_token = refresh.access_token
        
        # Check if we should rotate refresh tokens (from settings)
        from django.conf import settings
        if settings.SIMPLE_JWT.get('ROTATE_REFRESH_TOKENS', False):
            # Blacklist the old refresh token and create a new one
            refresh.blacklist()
            new_refresh = RefreshToken.for_user(refresh.payload['user_id'])
            return Response({
                'access_token': str(new_access_token),
                'refresh_token': str(new_refresh)
            })
        else:
            # Just return new access token with same refresh token
            return Response({
                'access_token': str(new_access_token),
                'refresh_token': str(refresh)
            })
            
    except TokenError as e:
        return Response({
            'error': 'Invalid refresh token'
        }, status=status.HTTP_401_UNAUTHORIZED)
    except Exception as e:
        return Response({
            'error': 'Token refresh failed'
        }, status=status.HTTP_500_INTERNAL_SERVER_ERROR)

@api_view(['GET'])
def user_profile(request):
    """
    Get current user profile endpoint
    
    This endpoint returns information about the currently authenticated user.
    It requires a valid JWT access token in the Authorization header.
    
    Expected headers:
    Authorization: Bearer <access_token>
    
    Returns:
    {
        "user": {
            "email": "user@example.com",
            "name": "User Name",
            "teacher_id": 1,
            "first_name": "User",
            "last_name": "Name"
        },
        "teacher": {
            "id": 1,
            "name": "User Name",
            "email": "user@example.com",
            "address": "123 Main St",
            "phoneNumber": "555-1234"
        }
    }
    """
    from rest_framework.permissions import IsAuthenticated
    from rest_framework.decorators import permission_classes
    
    # Check if user is authenticated
    if not request.user.is_authenticated:
        return Response({
            'error': 'Authentication required'
        }, status=status.HTTP_401_UNAUTHORIZED)
    
    # Get user name
    user_name = f"{request.user.first_name} {request.user.last_name}".strip()
    if not user_name:
        user_name = request.user.email
    
    return Response({
        'user': {
            'email': request.user.email,
            'name': user_name,
            'user_id': request.user.id,
            'user_type': request.user.user_type,
            'is_approved': request.user.is_approved,
            'first_name': request.user.first_name,
            'last_name': request.user.last_name,
            'phone_number': request.user.phone_number,
            'address': request.user.address,
            'bio': getattr(request.user, 'bio', ''),
            'instruments': getattr(request.user, 'instruments', ''),
            'hourly_rate': getattr(request.user, 'hourly_rate', None),
        }
    })

@api_view(['POST'])
@permission_classes([AllowAny])
def logout(request):
    """
    Logout endpoint
    
    This endpoint blacklists the provided refresh token, effectively logging out the user.
    Once a refresh token is blacklisted, it cannot be used to get new access tokens.
    
    Expected request body:
    {
        "refresh": "eyJ0eXAiOiJKV1QiLCJhbGciOiJIUzI1NiJ9..."
    }
    
    Returns:
    {
        "message": "Successfully logged out"
    }
    """
    from rest_framework_simplejwt.tokens import RefreshToken
    from rest_framework_simplejwt.exceptions import TokenError
    
    # Get refresh token from request
    refresh_token = request.data.get('refresh')
    
    if not refresh_token:
        return Response({
            'error': 'Refresh token is required'
        }, status=status.HTTP_400_BAD_REQUEST)
    
    try:
        # Create RefreshToken object and blacklist it
        refresh = RefreshToken(refresh_token)
        refresh.blacklist()
        
        return Response({
            'message': 'Successfully logged out'
        })
        
    except TokenError as e:
        return Response({
            'error': 'Invalid refresh token'
        }, status=status.HTTP_401_UNAUTHORIZED)
    except Exception as e:
        return Response({
            'error': 'Logout failed'
        }, status=status.HTTP_500_INTERNAL_SERVER_ERROR)<|MERGE_RESOLUTION|>--- conflicted
+++ resolved
@@ -26,13 +26,6 @@
 @permission_classes([AllowAny])
 def google_oauth(request):
     """redirect to google for oauth flow"""
-<<<<<<< HEAD
-    # Store frontend redirect URI in session for later use
-    frontend_redirect_uri = request.GET.get('redirect_uri', 'http://maplekeymusic.com/oauth-callback')
-    request.session['frontend_redirect_uri'] = frontend_redirect_uri
-
-    # Build Google OAuth URL manually
-=======
     # Get frontend redirect URI - pass it via OAuth state parameter instead of session
     # This avoids session cookie issues that cause redirect loops
     default_frontend_redirect = f'{FRONTEND_URL}/oauth-callback'
@@ -60,7 +53,6 @@
     print(f"DEBUG: Request host: {request.get_host()}")
     print(f"DEBUG: Request scheme: {request.scheme}")
 
->>>>>>> 40312d19
     google_oauth_url = 'https://accounts.google.com/o/oauth2/v2/auth'
     params = {
         'client_id': app.client_id,
@@ -212,23 +204,14 @@
             'is_approved': user.is_approved
         }
 
-<<<<<<< HEAD
-        # Build redirect URL with tokens and user data
-=======
         # Build redirect URL with tokens and user data (using frontend_redirect_uri from state)
->>>>>>> 40312d19
         params = {
             'access_token': str(refresh.access_token),
             'refresh_token': str(refresh),
             'user': urlencode(user_data_dict)
         }
-<<<<<<< HEAD
-        
-        redirect_url = f"{redirect_uri}?{urlencode(params)}"
-=======
 
         redirect_url = f"{frontend_redirect_uri}?{urlencode(params)}"
->>>>>>> 40312d19
 
         # Redirect to frontend with tokens
         return HttpResponseRedirect(redirect_url)
