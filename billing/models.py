--- conflicted
+++ resolved
@@ -84,12 +84,6 @@
 
 
 class Lesson(models.Model):
-    ONLINE = 'online'
-    IN_PERSON = 'in_person'
-    LESSON_TYPE_CHOICES = [
-        (ONLINE, 'Online'),
-        (IN_PERSON, 'In_person')
-    ]
     LESSON_STATUS = [
         ('requested', 'Requested'),
         ('confirmed', 'Confirmed'),
@@ -107,18 +101,13 @@
                                limit_choices_to={'user_type': 'teacher'})
     student = models.ForeignKey(User, on_delete=models.CASCADE, related_name='lessons_taking',
                                limit_choices_to={'user_type': 'student'})
-<<<<<<< HEAD
-    
-    lesson_type = models.CharField( max_length=20, choices=LESSON_TYPE_CHOICES, default=IN_PERSON,help_text='Type of lesson: online or in-person')
-=======
->>>>>>> e2756451
 
     # Lesson details
     lesson_type = models.CharField(max_length=20, choices=LESSON_TYPES, default='in_person')
     rate = models.DecimalField(max_digits=6, decimal_places=2, default=80.00)
     scheduled_date = models.DateTimeField(null=True, blank=True)
     completed_date = models.DateTimeField(null=True, blank=True)
-    duration = models.DecimalField(max_digits=6, decimal_places=2, default=1.00)  # Increased from 4 to 6 to allow values up to 9999.99
+    duration = models.DecimalField(max_digits=6, decimal_places=2, default=1.0)  # Increased from 4 to 6 to allow values up to 9999.99
     status = models.CharField(max_length=20, choices=LESSON_STATUS, default='requested')
 
     # Notes
@@ -130,24 +119,16 @@
     
     def total_cost(self):
         from decimal import Decimal
-<<<<<<< HEAD
-        return self.rate * self.duration
-
-=======
         # Ensure both values are Decimal for proper calculation
         rate = Decimal(str(self.rate)) if not isinstance(self.rate, Decimal) else self.rate
         duration = Decimal(str(self.duration)) if not isinstance(self.duration, Decimal) else self.duration
         return float(rate * duration)
     
->>>>>>> e2756451
     def save(self, *args, **kwargs):
-      from decimal import Decimal
-      if self.rate == Decimal('80.00'):
-          if self.lesson_type == self.ONLINE:
-              self.rate = Decimal('45.00')  # Online rate
-          elif self.teacher and self.teacher.hourly_rate != Decimal('80.00'):
-              self.rate = self.teacher.hourly_rate  # Teacher's custom in-person rate
-      super().save(*args, **kwargs)
+        # Set rate from teacher's hourly rate if not provided and teacher has a custom rate
+        if self.rate == 80.00 and self.teacher and self.teacher.hourly_rate != 80.00:
+            self.rate = self.teacher.hourly_rate
+        super().save(*args, **kwargs)
     
     def __str__(self):
         return f"{self.student.get_full_name()} - {self.teacher.get_full_name()} - {self.scheduled_date}"
